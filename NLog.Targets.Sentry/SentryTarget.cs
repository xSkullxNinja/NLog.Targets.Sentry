﻿using NLog.Common;
using NLog.Config;
using SharpRaven;
using SharpRaven.Data;
using System;
using System.Collections.Generic;
using System.Configuration;
using System.Globalization;
using System.Linq;
using System.Reflection;

// ReSharper disable CheckNamespace

namespace NLog.Targets
// ReSharper restore CheckNamespace
{
    [Target("Sentry")]
    public class SentryTarget : TargetWithLayout
    {
        private Dsn dsn;
        private readonly Lazy<IRavenClient> client;
        private static readonly string RootAssemblyVersion;

        /// <summary>
        /// Map of NLog log levels to Raven/Sentry log levels
        /// </summary>
        protected static readonly IDictionary<LogLevel, ErrorLevel> LoggingLevelMap = new Dictionary<LogLevel, ErrorLevel>
        {
            { LogLevel.Debug, ErrorLevel.Debug },
            { LogLevel.Error, ErrorLevel.Error },
            { LogLevel.Fatal, ErrorLevel.Fatal },
            { LogLevel.Info, ErrorLevel.Info },
            { LogLevel.Trace, ErrorLevel.Debug },
            { LogLevel.Warn, ErrorLevel.Warning },
        };

        static SentryTarget()
        {
            var entryAssembly = Assembly.GetEntryAssembly();

            if (null != entryAssembly)
            {
                RootAssemblyVersion = entryAssembly.GetName()
                                                   .Version.ToString();
                return;
            }

            try
            {
                // ReSharper disable PossibleNullReferenceException
                var systemWebAssembly = AppDomain.CurrentDomain.GetAssemblies()
                                                 .SingleOrDefault(e => e.FullName.StartsWith("System.Web,") && e.FullName.Contains("PublicKeyToken=b03f5f7f11d50a3a"));
                var httpContext = systemWebAssembly.ExportedTypes.SingleOrDefault(e => "HttpContext" == e.Name && "System.Web" == e.Namespace);
                var currentContextProperty = httpContext.GetProperty("Current", BindingFlags.Public | BindingFlags.Static);
                var currentContext = currentContextProperty.GetValue(null);
                var appInstanceProperty = currentContextProperty.PropertyType.GetProperty("ApplicationInstance");
                var appInstance = appInstanceProperty.GetValue(currentContext);
                var appInstanceType = appInstance.GetType();
                var appInstanceBaseType = appInstanceType.BaseType;
                var rootAssemblyName = appInstanceBaseType.Assembly.GetName();
                RootAssemblyVersion = rootAssemblyName.Version.ToString();
                // ReSharper restore PossibleNullReferenceException
            }
            catch (NullReferenceException)
            {
                // If we could not find the web assembly or any of the properties that we needed to access to get the root assembly version then just return
                // because we have done all we can do.
            }
        }

        /// <summary>
        /// The DSN for the Sentry host
        /// </summary>
        [RequiredParameter]
        public string Dsn
        {
            get { return this.dsn?.ToString(); }
            set { this.dsn = new Dsn(value); }
        }

        /// <summary>
        /// Determines whether events with no exceptions will be send to Sentry or not
        /// </summary>
        public bool IgnoreEventsWithNoException { get; set; }

        /// <summary>
        /// Determines whether event properties will be sent to sentry as Tags or not
        /// </summary>
        public bool SendLogEventInfoPropertiesAsTags { get; set; }

        /// <summary>
        /// Constructor
        /// </summary>
        public SentryTarget()
        {
<<<<<<< HEAD
            this.client = new Lazy<IRavenClient>(this.DefaultClientFactory);
=======
            client = new Lazy<IRavenClient>(this.DefaultClientFactory);
>>>>>>> 8b677485
        }

        /// <summary>
        /// Internal constructor, used for unit-testing
        /// </summary>
        /// <param name="ravenClient">A <see cref="IRavenClient"/></param>
        internal SentryTarget(IRavenClient ravenClient)
        {
            this.client = new Lazy<IRavenClient>(() => ravenClient);
        }

        /// <inheritdoc />
        protected override void Write(LogEventInfo logEvent)
        {
            try
            {
                var tags = this.SendLogEventInfoPropertiesAsTags
                               ? logEvent.Properties.ToDictionary(x => x.Key.ToString(), x => x.Value.ToString())
                               : null;

                var extras = this.SendLogEventInfoPropertiesAsTags
                                 ? null
                                 : logEvent.Properties.ToDictionary(x => x.Key.ToString(), x => x.Value.ToString());

                this.client.Value.Logger = logEvent.LoggerName;

                // If the log event did not contain an exception and we're not ignoring
                // those kinds of events then we'll send a "Message" to Sentry
                if (logEvent.Exception == null && !this.IgnoreEventsWithNoException)
                {
                    var sentryMessage = new SentryMessage(this.Layout.Render(logEvent));
                    var msg = new SentryEvent(sentryMessage)
                    {
                        Level = LoggingLevelMap[logEvent.Level],
                        Extra = extras,
                        Tags = tags
                    };
                    this.client.Value.Capture(msg);
                }
                else if (logEvent.Exception != null)
                {
                    var sentryMessage = new SentryMessage(logEvent.FormattedMessage);
                    var sentryEvent = new SentryEvent(logEvent.Exception)
                    {
                        Extra = extras,
                        Level = LoggingLevelMap[logEvent.Level],
                        Message = sentryMessage,
                        Tags = tags
                    };
                    this.client.Value.Capture(sentryEvent);
                }
            }
            catch (Exception ex)
            {
                this.LogException(ex);
            }
        }

        /// <inheritdoc />
        protected override void Dispose(bool disposing)
        {
            if (disposing && this.client.IsValueCreated)
            {
                var ravenClient = this.client.Value as RavenClient;
                if (ravenClient != null)
                {
                    ravenClient.ErrorOnCapture = null;
                }
            }

            base.Dispose(disposing);
        }

        private IRavenClient DefaultClientFactory()
        {
            return new RavenClient(dsn) { ErrorOnCapture = this.LogException };
        }

        private void LogException(Exception ex)
        {
            InternalLogger.Error("Unable to send Sentry request: {0}", ex.Message);
        }

        /// <summary>
        /// Implements the default client factory behavior.
        /// </summary>
        /// <returns>New instance of a RavenClient.</returns>
        private IRavenClient DefaultClientFactory()
        {
            var ravenClient = new RavenClient(this.dsn);

            string timeoutSetting = ConfigurationManager.AppSettings["RavenClient.Timeout"];
            TimeSpan timeout;

            if ((false == string.IsNullOrWhiteSpace(timeoutSetting)) && TimeSpan.TryParseExact(timeoutSetting, "c", CultureInfo.InvariantCulture, out timeout))
            {
                ravenClient.Timeout = timeout;
            }

            ravenClient.Release = RootAssemblyVersion;
            string environment = ConfigurationManager.AppSettings["RavenClient.Environment"];

            if (false == string.IsNullOrWhiteSpace(environment))
            {
                ravenClient.Environment = environment;
            }

            return ravenClient;
        }
    }
<<<<<<< HEAD
}

=======
}
>>>>>>> 8b677485
<|MERGE_RESOLUTION|>--- conflicted
+++ resolved
@@ -1,216 +1,212 @@
-﻿using NLog.Common;
-using NLog.Config;
-using SharpRaven;
-using SharpRaven.Data;
-using System;
-using System.Collections.Generic;
-using System.Configuration;
-using System.Globalization;
-using System.Linq;
-using System.Reflection;
-
-// ReSharper disable CheckNamespace
-
-namespace NLog.Targets
-// ReSharper restore CheckNamespace
-{
-    [Target("Sentry")]
-    public class SentryTarget : TargetWithLayout
-    {
-        private Dsn dsn;
-        private readonly Lazy<IRavenClient> client;
-        private static readonly string RootAssemblyVersion;
-
-        /// <summary>
-        /// Map of NLog log levels to Raven/Sentry log levels
-        /// </summary>
-        protected static readonly IDictionary<LogLevel, ErrorLevel> LoggingLevelMap = new Dictionary<LogLevel, ErrorLevel>
-        {
-            { LogLevel.Debug, ErrorLevel.Debug },
-            { LogLevel.Error, ErrorLevel.Error },
-            { LogLevel.Fatal, ErrorLevel.Fatal },
-            { LogLevel.Info, ErrorLevel.Info },
-            { LogLevel.Trace, ErrorLevel.Debug },
-            { LogLevel.Warn, ErrorLevel.Warning },
-        };
-
-        static SentryTarget()
-        {
-            var entryAssembly = Assembly.GetEntryAssembly();
-
-            if (null != entryAssembly)
-            {
-                RootAssemblyVersion = entryAssembly.GetName()
-                                                   .Version.ToString();
-                return;
-            }
-
-            try
-            {
-                // ReSharper disable PossibleNullReferenceException
-                var systemWebAssembly = AppDomain.CurrentDomain.GetAssemblies()
-                                                 .SingleOrDefault(e => e.FullName.StartsWith("System.Web,") && e.FullName.Contains("PublicKeyToken=b03f5f7f11d50a3a"));
-                var httpContext = systemWebAssembly.ExportedTypes.SingleOrDefault(e => "HttpContext" == e.Name && "System.Web" == e.Namespace);
-                var currentContextProperty = httpContext.GetProperty("Current", BindingFlags.Public | BindingFlags.Static);
-                var currentContext = currentContextProperty.GetValue(null);
-                var appInstanceProperty = currentContextProperty.PropertyType.GetProperty("ApplicationInstance");
-                var appInstance = appInstanceProperty.GetValue(currentContext);
-                var appInstanceType = appInstance.GetType();
-                var appInstanceBaseType = appInstanceType.BaseType;
-                var rootAssemblyName = appInstanceBaseType.Assembly.GetName();
-                RootAssemblyVersion = rootAssemblyName.Version.ToString();
-                // ReSharper restore PossibleNullReferenceException
-            }
-            catch (NullReferenceException)
-            {
-                // If we could not find the web assembly or any of the properties that we needed to access to get the root assembly version then just return
-                // because we have done all we can do.
-            }
-        }
-
-        /// <summary>
-        /// The DSN for the Sentry host
-        /// </summary>
-        [RequiredParameter]
-        public string Dsn
-        {
-            get { return this.dsn?.ToString(); }
-            set { this.dsn = new Dsn(value); }
-        }
-
-        /// <summary>
-        /// Determines whether events with no exceptions will be send to Sentry or not
-        /// </summary>
-        public bool IgnoreEventsWithNoException { get; set; }
-
-        /// <summary>
-        /// Determines whether event properties will be sent to sentry as Tags or not
-        /// </summary>
-        public bool SendLogEventInfoPropertiesAsTags { get; set; }
-
-        /// <summary>
-        /// Constructor
-        /// </summary>
-        public SentryTarget()
-        {
-<<<<<<< HEAD
-            this.client = new Lazy<IRavenClient>(this.DefaultClientFactory);
-=======
-            client = new Lazy<IRavenClient>(this.DefaultClientFactory);
->>>>>>> 8b677485
-        }
-
-        /// <summary>
-        /// Internal constructor, used for unit-testing
-        /// </summary>
-        /// <param name="ravenClient">A <see cref="IRavenClient"/></param>
-        internal SentryTarget(IRavenClient ravenClient)
-        {
-            this.client = new Lazy<IRavenClient>(() => ravenClient);
-        }
-
-        /// <inheritdoc />
-        protected override void Write(LogEventInfo logEvent)
-        {
-            try
-            {
-                var tags = this.SendLogEventInfoPropertiesAsTags
-                               ? logEvent.Properties.ToDictionary(x => x.Key.ToString(), x => x.Value.ToString())
-                               : null;
-
-                var extras = this.SendLogEventInfoPropertiesAsTags
-                                 ? null
-                                 : logEvent.Properties.ToDictionary(x => x.Key.ToString(), x => x.Value.ToString());
-
-                this.client.Value.Logger = logEvent.LoggerName;
-
-                // If the log event did not contain an exception and we're not ignoring
-                // those kinds of events then we'll send a "Message" to Sentry
-                if (logEvent.Exception == null && !this.IgnoreEventsWithNoException)
-                {
-                    var sentryMessage = new SentryMessage(this.Layout.Render(logEvent));
-                    var msg = new SentryEvent(sentryMessage)
-                    {
-                        Level = LoggingLevelMap[logEvent.Level],
-                        Extra = extras,
-                        Tags = tags
-                    };
-                    this.client.Value.Capture(msg);
-                }
-                else if (logEvent.Exception != null)
-                {
-                    var sentryMessage = new SentryMessage(logEvent.FormattedMessage);
-                    var sentryEvent = new SentryEvent(logEvent.Exception)
-                    {
-                        Extra = extras,
-                        Level = LoggingLevelMap[logEvent.Level],
-                        Message = sentryMessage,
-                        Tags = tags
-                    };
-                    this.client.Value.Capture(sentryEvent);
-                }
-            }
-            catch (Exception ex)
-            {
-                this.LogException(ex);
-            }
-        }
-
-        /// <inheritdoc />
-        protected override void Dispose(bool disposing)
-        {
-            if (disposing && this.client.IsValueCreated)
-            {
-                var ravenClient = this.client.Value as RavenClient;
-                if (ravenClient != null)
-                {
-                    ravenClient.ErrorOnCapture = null;
-                }
-            }
-
-            base.Dispose(disposing);
-        }
-
-        private IRavenClient DefaultClientFactory()
-        {
-            return new RavenClient(dsn) { ErrorOnCapture = this.LogException };
-        }
-
-        private void LogException(Exception ex)
-        {
-            InternalLogger.Error("Unable to send Sentry request: {0}", ex.Message);
-        }
-
-        /// <summary>
-        /// Implements the default client factory behavior.
-        /// </summary>
-        /// <returns>New instance of a RavenClient.</returns>
-        private IRavenClient DefaultClientFactory()
-        {
-            var ravenClient = new RavenClient(this.dsn);
-
-            string timeoutSetting = ConfigurationManager.AppSettings["RavenClient.Timeout"];
-            TimeSpan timeout;
-
-            if ((false == string.IsNullOrWhiteSpace(timeoutSetting)) && TimeSpan.TryParseExact(timeoutSetting, "c", CultureInfo.InvariantCulture, out timeout))
-            {
-                ravenClient.Timeout = timeout;
-            }
-
-            ravenClient.Release = RootAssemblyVersion;
-            string environment = ConfigurationManager.AppSettings["RavenClient.Environment"];
-
-            if (false == string.IsNullOrWhiteSpace(environment))
-            {
-                ravenClient.Environment = environment;
-            }
-
-            return ravenClient;
-        }
-    }
-<<<<<<< HEAD
-}
-
-=======
-}
->>>>>>> 8b677485
+﻿using NLog.Common;
+using NLog.Config;
+using SharpRaven;
+using SharpRaven.Data;
+using System;
+using System.Collections.Generic;
+using System.Configuration;
+using System.Globalization;
+using System.Linq;
+using System.Reflection;
+
+// ReSharper disable CheckNamespace
+
+namespace NLog.Targets
+    // ReSharper restore CheckNamespace
+{
+    [Target("Sentry")]
+    public class SentryTarget : TargetWithLayout
+    {
+        private Dsn dsn;
+        private readonly Lazy<IRavenClient> client;
+        private static readonly string RootAssemblyVersion;
+
+        /// <summary>
+        /// Map of NLog log levels to Raven/Sentry log levels
+        /// </summary>
+        protected static readonly IDictionary<LogLevel, ErrorLevel> LoggingLevelMap = new Dictionary<LogLevel, ErrorLevel>
+        {
+            { LogLevel.Debug, ErrorLevel.Debug },
+            { LogLevel.Error, ErrorLevel.Error },
+            { LogLevel.Fatal, ErrorLevel.Fatal },
+            { LogLevel.Info, ErrorLevel.Info },
+            { LogLevel.Trace, ErrorLevel.Debug },
+            { LogLevel.Warn, ErrorLevel.Warning },
+        };
+
+        static SentryTarget()
+        {
+            var entryAssembly = Assembly.GetEntryAssembly();
+
+            if (null != entryAssembly)
+            {
+                RootAssemblyVersion = entryAssembly.GetName()
+                                                   .Version.ToString();
+                return;
+            }
+
+            try
+            {
+                // ReSharper disable PossibleNullReferenceException
+                var systemWebAssembly = AppDomain.CurrentDomain.GetAssemblies()
+                                                 .SingleOrDefault(e => e.FullName.StartsWith("System.Web,") && e.FullName.Contains("PublicKeyToken=b03f5f7f11d50a3a"));
+                var httpContext = systemWebAssembly.ExportedTypes.SingleOrDefault(e => "HttpContext" == e.Name && "System.Web" == e.Namespace);
+                var currentContextProperty = httpContext.GetProperty("Current", BindingFlags.Public | BindingFlags.Static);
+                var currentContext = currentContextProperty.GetValue(null);
+                var appInstanceProperty = currentContextProperty.PropertyType.GetProperty("ApplicationInstance");
+                var appInstance = appInstanceProperty.GetValue(currentContext);
+                var appInstanceType = appInstance.GetType();
+                var appInstanceBaseType = appInstanceType.BaseType;
+                var rootAssemblyName = appInstanceBaseType.Assembly.GetName();
+                RootAssemblyVersion = rootAssemblyName.Version.ToString();
+                // ReSharper restore PossibleNullReferenceException
+            }
+            catch (NullReferenceException)
+            {
+                // If we could not find the web assembly or any of the properties that we needed to access to get the root assembly version then just return
+                // because we have done all we can do.
+            }
+        }
+
+        /// <summary>
+        /// The DSN for the Sentry host
+        /// </summary>
+        [RequiredParameter]
+        public string Dsn
+        {
+            get { return this.dsn?.ToString(); }
+            set { this.dsn = new Dsn(value); }
+        }
+
+        /// <summary>
+        /// Determines whether events with no exceptions will be send to Sentry or not
+        /// </summary>
+        public bool IgnoreEventsWithNoException { get; set; }
+
+        /// <summary>
+        /// Determines whether event properties will be sent to sentry as Tags or not
+        /// </summary>
+        public bool SendLogEventInfoPropertiesAsTags { get; set; }
+
+        /// <summary>
+        /// Constructor
+        /// </summary>
+        public SentryTarget()
+        {
+            this.client = new Lazy<IRavenClient>(this.DefaultClientFactory);
+        }
+
+        /// <summary>
+        /// Internal constructor, used for unit-testing
+        /// </summary>
+        /// <param name="ravenClient">A <see cref="IRavenClient"/></param>
+        internal SentryTarget(IRavenClient ravenClient)
+        {
+            this.client = new Lazy<IRavenClient>(() => ravenClient);
+        }
+
+        /// <summary>
+        /// Writes logging event to the log target.
+        /// </summary>
+        /// <param name="logEvent">Logging event to be written out.</param>
+        protected override void Write(LogEventInfo logEvent)
+        {
+            try
+            {
+                var tags = this.SendLogEventInfoPropertiesAsTags
+                               ? logEvent.Properties.ToDictionary(x => x.Key.ToString(), x => x.Value.ToString())
+                               : null;
+
+                var extras = this.SendLogEventInfoPropertiesAsTags
+                                 ? null
+                                 : logEvent.Properties.ToDictionary(x => x.Key.ToString(), x => x.Value.ToString());
+
+                this.client.Value.Logger = logEvent.LoggerName;
+
+                // If the log event did not contain an exception and we're not ignoring
+                // those kinds of events then we'll send a "Message" to Sentry
+                if (logEvent.Exception == null && !this.IgnoreEventsWithNoException)
+                {
+                    var sentryMessage = new SentryMessage(this.Layout.Render(logEvent));
+                    var msg = new SentryEvent(sentryMessage)
+                    {
+                        Level = LoggingLevelMap[logEvent.Level],
+                        Extra = extras,
+                        Tags = tags
+                    };
+                    this.client.Value.Capture(msg);
+                }
+                else if (logEvent.Exception != null)
+                {
+                    var sentryMessage = new SentryMessage(logEvent.FormattedMessage);
+                    var sentryEvent = new SentryEvent(logEvent.Exception)
+                    {
+                        Extra = extras,
+                        Level = LoggingLevelMap[logEvent.Level],
+                        Message = sentryMessage,
+                        Tags = tags
+                    };
+                    this.client.Value.Capture(sentryEvent);
+                }
+            }
+            catch (Exception ex)
+            {
+                this.LogException(ex);
+            }
+        }
+
+        /// <summary>
+        /// Releases unmanaged and - optionally - managed resources.
+        /// </summary>
+        /// <param name="disposing">True to release both managed and unmanaged resources; <c>false</c> to release only unmanaged resources.</param>
+        protected override void Dispose(bool disposing)
+        {
+            if (disposing && this.client.IsValueCreated)
+            {
+                var ravenClient = this.client.Value as RavenClient;
+
+                if (ravenClient != null)
+                {
+                    ravenClient.ErrorOnCapture = null;
+                }
+            }
+
+            base.Dispose(disposing);
+        }
+
+        /// <summary>
+        /// Implements the default client factory behavior.
+        /// </summary>
+        /// <returns>New instance of a RavenClient.</returns>
+        private IRavenClient DefaultClientFactory()
+        {
+            var ravenClient = new RavenClient(this.dsn)
+            {
+                ErrorOnCapture = this.LogException
+            };
+
+            string timeoutSetting = ConfigurationManager.AppSettings["RavenClient.Timeout"];
+            TimeSpan timeout;
+
+            if ((false == string.IsNullOrWhiteSpace(timeoutSetting)) && TimeSpan.TryParseExact(timeoutSetting, "c", CultureInfo.InvariantCulture, out timeout))
+            {
+                ravenClient.Timeout = timeout;
+            }
+
+            ravenClient.Release = RootAssemblyVersion;
+            string environment = ConfigurationManager.AppSettings["RavenClient.Environment"];
+
+            if (false == string.IsNullOrWhiteSpace(environment))
+            {
+                ravenClient.Environment = environment;
+            }
+
+            return ravenClient;
+        }
+
+        private void LogException(Exception ex)
+        {
+            InternalLogger.Error("Unable to send Sentry request: {0}", ex.Message);
+        }
+    }
+}